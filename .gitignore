# If you prefer the allow list template instead of the deny list, see community template:
# https://github.com/github/gitignore/blob/main/community/Golang/Go.AllowList.gitignore
#
# Binaries for programs and plugins
*.exe
*.exe~
*.dll
*.so
*.dylib
mailstack

# Test binary, built with `go test -c`
*.test

# Output of the go coverage tool, specifically when used with LiteIDE
*.out

# Dependency directories (remove the comment below to include it)
# vendor/

# Go workspace file
go.work
go.work.sum

# env file
.envrc

# IDE files
<<<<<<< HEAD
.idea
=======
.idea/
.vscode/
>>>>>>> d739a34d
<|MERGE_RESOLUTION|>--- conflicted
+++ resolved
@@ -26,9 +26,6 @@
 .envrc
 
 # IDE files
-<<<<<<< HEAD
-.idea
-=======
+
 .idea/
 .vscode/
->>>>>>> d739a34d
